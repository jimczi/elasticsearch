/*
 * Licensed to Elasticsearch under one or more contributor
 * license agreements. See the NOTICE file distributed with
 * this work for additional information regarding copyright
 * ownership. Elasticsearch licenses this file to you under
 * the Apache License, Version 2.0 (the "License"); you may
 * not use this file except in compliance with the License.
 * You may obtain a copy of the License at
 *
 *    http://www.apache.org/licenses/LICENSE-2.0
 *
 * Unless required by applicable law or agreed to in writing,
 * software distributed under the License is distributed on an
 * "AS IS" BASIS, WITHOUT WARRANTIES OR CONDITIONS OF ANY
 * KIND, either express or implied.  See the License for the
 * specific language governing permissions and limitations
 * under the License.
 */

package org.elasticsearch.index.query;

import com.google.common.base.Objects;

import org.apache.lucene.index.LeafReaderContext;
import org.apache.lucene.search.IndexSearcher;
import org.apache.lucene.search.Query;
import org.apache.lucene.search.RandomAccessWeight;
import org.apache.lucene.search.Weight;
import org.apache.lucene.util.Bits;
import org.elasticsearch.common.inject.Inject;
import org.elasticsearch.common.xcontent.XContentParser;
import org.elasticsearch.script.LeafSearchScript;
import org.elasticsearch.script.Script;
import org.elasticsearch.script.Script.ScriptField;
import org.elasticsearch.script.ScriptContext;
import org.elasticsearch.script.ScriptParameterParser;
import org.elasticsearch.script.ScriptParameterParser.ScriptParameterValue;
import org.elasticsearch.script.ScriptService;
import org.elasticsearch.script.SearchScript;
import org.elasticsearch.search.lookup.SearchLookup;

import java.io.IOException;
import java.util.Map;

import static com.google.common.collect.Maps.newHashMap;

/**
 *
 */
public class ScriptQueryParser extends BaseQueryParserTemp {

    @Inject
    public ScriptQueryParser() {
    }

    @Override
    public String[] names() {
<<<<<<< HEAD
        return new String[]{ScriptQueryBuilder.NAME};
=======
        return new String[] { NAME };
>>>>>>> 59d9f7e1
    }

    @Override
    public Query parse(QueryParseContext parseContext) throws IOException, QueryParsingException {
        XContentParser parser = parseContext.parser();
        ScriptParameterParser scriptParameterParser = new ScriptParameterParser();

        XContentParser.Token token;

        // also, when caching, since its isCacheable is false, will result in loading all bit set...
        Script script = null;
        Map<String, Object> params = null;

        String queryName = null;
        String currentFieldName = null;

        while ((token = parser.nextToken()) != XContentParser.Token.END_OBJECT) {
            if (token == XContentParser.Token.FIELD_NAME) {
                currentFieldName = parser.currentName();
            } else if (parseContext.isDeprecatedSetting(currentFieldName)) {
                // skip
            } else if (token == XContentParser.Token.START_OBJECT) {
                if (ScriptField.SCRIPT.match(currentFieldName)) {
                    script = Script.parse(parser);
                } else if ("params".equals(currentFieldName)) { // TODO remove in 2.0 (here to support old script APIs)
                    params = parser.map();
                } else {
                    throw new QueryParsingException(parseContext, "[script] query does not support [" + currentFieldName + "]");
                }
            } else if (token.isValue()) {
                if ("_name".equals(currentFieldName)) {
                    queryName = parser.text();
                } else if (!scriptParameterParser.token(currentFieldName, token, parser)) {
                    throw new QueryParsingException(parseContext, "[script] query does not support [" + currentFieldName + "]");
                }
            }
        }

        if (script == null) { // Didn't find anything using the new API so try using the old one instead
            ScriptParameterValue scriptValue = scriptParameterParser.getDefaultScriptParameterValue();
            if (scriptValue != null) {
                if (params == null) {
                    params = newHashMap();
                }
                script = new Script(scriptValue.script(), scriptValue.scriptType(), scriptParameterParser.lang(), params);
            }
        } else if (params != null) {
            throw new QueryParsingException(parseContext, "script params must be specified inside script object in a [script] filter");
        }

        if (script == null) {
            throw new QueryParsingException(parseContext, "script must be provided with a [script] filter");
        }

        Query query = new ScriptQuery(script, parseContext.scriptService(), parseContext.lookup());
        if (queryName != null) {
            parseContext.addNamedQuery(queryName, query);
        }
        return query;
    }

    static class ScriptQuery extends Query {

        private final Script script;

        private final SearchScript searchScript;

        public ScriptQuery(Script script, ScriptService scriptService, SearchLookup searchLookup) {
            this.script = script;
            this.searchScript = scriptService.search(searchLookup, script, ScriptContext.Standard.SEARCH);
        }

        @Override
        public String toString(String field) {
            StringBuilder buffer = new StringBuilder();
            buffer.append("ScriptFilter(");
            buffer.append(script);
            buffer.append(")");
            return buffer.toString();
        }

        @Override
        public boolean equals(Object obj) {
            if (this == obj)
                return true;
            if (!super.equals(obj))
                return false;
            ScriptQuery other = (ScriptQuery) obj;
            return Objects.equal(script, other.script);
        }

        @Override
        public int hashCode() {
            final int prime = 31;
            int result = super.hashCode();
            result = prime * result + Objects.hashCode(script);
            return result;
        }

        @Override
        public Weight createWeight(IndexSearcher searcher, boolean needsScores) throws IOException {
            return new RandomAccessWeight(this) {
                @Override
                protected Bits getMatchingDocs(final LeafReaderContext context) throws IOException {
                    final LeafSearchScript leafScript = searchScript.getLeafSearchScript(context);
                    return new Bits() {

                        @Override
                        public boolean get(int doc) {
                            leafScript.setDocument(doc);
                            Object val = leafScript.run();
                            if (val == null) {
                                return false;
                            }
                            if (val instanceof Boolean) {
                                return (Boolean) val;
                            }
                            if (val instanceof Number) {
                                return ((Number) val).longValue() != 0;
                            }
                            throw new IllegalArgumentException("Can't handle type [" + val + "] in script filter");
                        }

                        @Override
                        public int length() {
                            return context.reader().maxDoc();
                        }

                    };
                }
            };
        }
    }

    @Override
    public ScriptQueryBuilder getBuilderPrototype() {
        return ScriptQueryBuilder.PROTOTYPE;
    }
}<|MERGE_RESOLUTION|>--- conflicted
+++ resolved
@@ -55,11 +55,7 @@
 
     @Override
     public String[] names() {
-<<<<<<< HEAD
         return new String[]{ScriptQueryBuilder.NAME};
-=======
-        return new String[] { NAME };
->>>>>>> 59d9f7e1
     }
 
     @Override
