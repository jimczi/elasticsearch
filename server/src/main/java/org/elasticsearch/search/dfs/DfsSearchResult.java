/*
 * Licensed to Elasticsearch under one or more contributor
 * license agreements. See the NOTICE file distributed with
 * this work for additional information regarding copyright
 * ownership. Elasticsearch licenses this file to you under
 * the Apache License, Version 2.0 (the "License"); you may
 * not use this file except in compliance with the License.
 * You may obtain a copy of the License at
 *
 *    http://www.apache.org/licenses/LICENSE-2.0
 *
 * Unless required by applicable law or agreed to in writing,
 * software distributed under the License is distributed on an
 * "AS IS" BASIS, WITHOUT WARRANTIES OR CONDITIONS OF ANY
 * KIND, either express or implied.  See the License for the
 * specific language governing permissions and limitations
 * under the License.
 */

package org.elasticsearch.search.dfs;

import com.carrotsearch.hppc.ObjectObjectHashMap;
import com.carrotsearch.hppc.cursors.ObjectObjectCursor;
import org.apache.lucene.index.Term;
import org.apache.lucene.search.CollectionStatistics;
import org.apache.lucene.search.TermStatistics;
import org.apache.lucene.util.BytesRef;
import org.elasticsearch.Version;
import org.elasticsearch.common.collect.HppcMaps;
import org.elasticsearch.common.io.stream.StreamInput;
import org.elasticsearch.common.io.stream.StreamOutput;
import org.elasticsearch.search.SearchPhaseResult;
import org.elasticsearch.search.SearchShardTarget;
<<<<<<< HEAD
import org.elasticsearch.search.internal.ShardSearchRequest;
=======
import org.elasticsearch.search.internal.SearchContextId;
>>>>>>> 7aa661c2

import java.io.IOException;

public class DfsSearchResult extends SearchPhaseResult {

    private static final Term[] EMPTY_TERMS = new Term[0];
    private static final TermStatistics[] EMPTY_TERM_STATS = new TermStatistics[0];
    private Term[] terms;
    private TermStatistics[] termStatistics;
    private ObjectObjectHashMap<String, CollectionStatistics> fieldStatistics = HppcMaps.newNoNullKeysMap();
    private int maxDoc;

    public DfsSearchResult(StreamInput in) throws IOException {
        super(in);
        contextId = new SearchContextId(in);
        int termsSize = in.readVInt();
        if (termsSize == 0) {
            terms = EMPTY_TERMS;
        } else {
            terms = new Term[termsSize];
            for (int i = 0; i < terms.length; i++) {
                terms[i] = new Term(in.readString(), in.readBytesRef());
            }
        }
        this.termStatistics = readTermStats(in, terms);
        fieldStatistics = readFieldStats(in);

        maxDoc = in.readVInt();
        if (in.getVersion().onOrAfter(Version.V_8_0_0)) {
            setShardSearchRequest(in.readOptionalWriteable(ShardSearchRequest::new));
        }
    }

<<<<<<< HEAD
    public DfsSearchResult(long id, SearchShardTarget shardTarget, ShardSearchRequest shardSearchRequest) {
        this.setSearchShardTarget(shardTarget);
        this.requestId = id;
        setShardSearchRequest(shardSearchRequest);
=======
    public DfsSearchResult(SearchContextId contextId, SearchShardTarget shardTarget) {
        this.setSearchShardTarget(shardTarget);
        this.contextId = contextId;
>>>>>>> 7aa661c2
    }

    public DfsSearchResult maxDoc(int maxDoc) {
        this.maxDoc = maxDoc;
        return this;
    }

    public int maxDoc() {
        return maxDoc;
    }

    public DfsSearchResult termsStatistics(Term[] terms, TermStatistics[] termStatistics) {
        this.terms = terms;
        this.termStatistics = termStatistics;
        return this;
    }

    public DfsSearchResult fieldStatistics(ObjectObjectHashMap<String, CollectionStatistics> fieldStatistics) {
        this.fieldStatistics = fieldStatistics;
        return this;
    }

    public Term[] terms() {
        return terms;
    }

    public TermStatistics[] termStatistics() {
        return termStatistics;
    }

    public ObjectObjectHashMap<String, CollectionStatistics> fieldStatistics() {
        return fieldStatistics;
    }

    @Override
    public void writeTo(StreamOutput out) throws IOException {
        contextId.writeTo(out);
        out.writeVInt(terms.length);
        for (Term term : terms) {
            out.writeString(term.field());
            out.writeBytesRef(term.bytes());
        }
        writeTermStats(out, termStatistics);
        writeFieldStats(out, fieldStatistics);
        out.writeVInt(maxDoc);
        if (out.getVersion().onOrAfter(Version.V_8_0_0)) {
            out.writeOptionalWriteable(getShardSearchRequest());
        }
    }

    public static void writeFieldStats(StreamOutput out, ObjectObjectHashMap<String,
            CollectionStatistics> fieldStatistics) throws IOException {
        out.writeVInt(fieldStatistics.size());

        for (ObjectObjectCursor<String, CollectionStatistics> c : fieldStatistics) {
            out.writeString(c.key);
            CollectionStatistics statistics = c.value;
            assert statistics.maxDoc() >= 0;
            out.writeVLong(statistics.maxDoc());
            // stats are always positive numbers
            out.writeVLong(statistics.docCount());
            out.writeVLong(statistics.sumTotalTermFreq());
            out.writeVLong(statistics.sumDocFreq());
        }
    }

    public static void writeTermStats(StreamOutput out, TermStatistics[] termStatistics) throws IOException {
        out.writeVInt(termStatistics.length);
        for (TermStatistics termStatistic : termStatistics) {
            writeSingleTermStats(out, termStatistic);
        }
    }

    public  static void writeSingleTermStats(StreamOutput out, TermStatistics termStatistic) throws IOException {
        if (termStatistic != null) {
            assert termStatistic.docFreq() > 0;
            out.writeVLong(termStatistic.docFreq());
            out.writeVLong(addOne(termStatistic.totalTermFreq()));
        } else {
            out.writeVLong(0);
            out.writeVLong(0);
        }
    }

    static ObjectObjectHashMap<String, CollectionStatistics> readFieldStats(StreamInput in) throws IOException {
        final int numFieldStatistics = in.readVInt();
        ObjectObjectHashMap<String, CollectionStatistics> fieldStatistics = HppcMaps.newNoNullKeysMap(numFieldStatistics);
        for (int i = 0; i < numFieldStatistics; i++) {
            final String field = in.readString();
            assert field != null;
            final long maxDoc = in.readVLong();
            // stats are always positive numbers
            final long docCount = in.readVLong();
            final long sumTotalTermFreq = in.readVLong();
            final long sumDocFreq = in.readVLong();
            CollectionStatistics stats = new CollectionStatistics(field, maxDoc, docCount, sumTotalTermFreq, sumDocFreq);
            fieldStatistics.put(field, stats);
        }
        return fieldStatistics;
    }

    static TermStatistics[] readTermStats(StreamInput in, Term[] terms) throws IOException {
        int termsStatsSize = in.readVInt();
        final TermStatistics[] termStatistics;
        if (termsStatsSize == 0) {
            termStatistics = EMPTY_TERM_STATS;
        } else {
            termStatistics = new TermStatistics[termsStatsSize];
            assert terms.length == termsStatsSize;
            for (int i = 0; i < termStatistics.length; i++) {
                BytesRef term = terms[i].bytes();
                final long docFreq = in.readVLong();
                assert docFreq >= 0;
                final long totalTermFreq = subOne(in.readVLong());
                if (docFreq == 0) {
                    continue;
                }
                termStatistics[i] = new TermStatistics(term, docFreq, totalTermFreq);
            }
        }
        return termStatistics;
    }

    /*
     * optional statistics are set to -1 in lucene by default.
     * Since we are using var longs to encode values we add one to each value
     * to ensure we don't waste space and don't add negative values.
     */
    public static long addOne(long value) {
        assert value + 1 >= 0;
        return value + 1;
    }

    /*
     * See #addOne this just subtracting one and asserts that the actual value
     * is positive.
     */
    public static long subOne(long value) {
        assert value >= 0;
        return value - 1;
    }
}<|MERGE_RESOLUTION|>--- conflicted
+++ resolved
@@ -31,11 +31,8 @@
 import org.elasticsearch.common.io.stream.StreamOutput;
 import org.elasticsearch.search.SearchPhaseResult;
 import org.elasticsearch.search.SearchShardTarget;
-<<<<<<< HEAD
+import org.elasticsearch.search.internal.SearchContextId;
 import org.elasticsearch.search.internal.ShardSearchRequest;
-=======
-import org.elasticsearch.search.internal.SearchContextId;
->>>>>>> 7aa661c2
 
 import java.io.IOException;
 
@@ -69,16 +66,10 @@
         }
     }
 
-<<<<<<< HEAD
-    public DfsSearchResult(long id, SearchShardTarget shardTarget, ShardSearchRequest shardSearchRequest) {
-        this.setSearchShardTarget(shardTarget);
-        this.requestId = id;
-        setShardSearchRequest(shardSearchRequest);
-=======
-    public DfsSearchResult(SearchContextId contextId, SearchShardTarget shardTarget) {
+    public DfsSearchResult(SearchContextId contextId, SearchShardTarget shardTarget, ShardSearchRequest shardSearchRequest) {
         this.setSearchShardTarget(shardTarget);
         this.contextId = contextId;
->>>>>>> 7aa661c2
+        setShardSearchRequest(shardSearchRequest);
     }
 
     public DfsSearchResult maxDoc(int maxDoc) {
