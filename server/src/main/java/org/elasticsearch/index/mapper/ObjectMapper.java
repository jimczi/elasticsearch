--- conflicted
+++ resolved
@@ -810,7 +810,6 @@
 
     }
 
-<<<<<<< HEAD
     private static SourceLoader.PatchFieldLoader createPatchField(Mapper mapper, SourceFilter sourceFilter) {
         if (sourceFilter != null && sourceFilter.shouldFilter(mapper.fullPath())) {
             return null;
@@ -864,12 +863,6 @@
         return mapper.syntheticFieldLoader();
     }
 
-    protected SourceLoader.SyntheticFieldLoader syntheticFieldLoader(
-        SourceFilter sourceFilter,
-        Stream<Mapper> mappers,
-        boolean isFragment
-    ) {
-=======
     ObjectMapper findParentMapper(String leafFieldPath) {
         var pathComponents = leafFieldPath.split("\\.");
         int startPathComponent = 0;
@@ -906,8 +899,7 @@
         return null;
     }
 
-    protected SourceLoader.SyntheticFieldLoader syntheticFieldLoader(Stream<Mapper> mappers, boolean isFragment) {
->>>>>>> 11d968d1
+    protected SourceLoader.SyntheticFieldLoader syntheticFieldLoader(SourceFilter sourceFilter, Stream<Mapper> mappers, boolean isFragment) {
         var fields = mappers.sorted(Comparator.comparing(Mapper::fullPath))
             .map(m -> createSyntheticField(m, sourceFilter))
             .filter(l -> l != SourceLoader.SyntheticFieldLoader.NOTHING)
