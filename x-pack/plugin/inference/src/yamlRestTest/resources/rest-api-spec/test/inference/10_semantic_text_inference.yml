setup:
  - skip:
      version: " - 8.12.99"
      reason: semantic_text introduced in 8.13.0 # TODO change when 8.13.0 is released

  - do:
      inference.put_model:
        task_type: sparse_embedding
        inference_id: sparse-inference-id
        body: >
          {
            "service": "test_service",
            "service_settings": {
              "model": "my_model",
              "api_key": "abc64"
            },
            "task_settings": {
            }
          }
  - do:
      inference.put_model:
        task_type: text_embedding
        inference_id: dense-inference-id
        body: >
          {
            "service": "text_embedding_test_service",
            "service_settings": {
              "model": "my_model",
              "dimensions": 10,
              "similarity": "cosine",
              "api_key": "abc64"
            },
            "task_settings": {
            }
          }

  - do:
      indices.create:
        index: test-sparse-index
        body:
          mappings:
            properties:
              inference_field:
                type: semantic_text
                inference_id: sparse-inference-id
              another_inference_field:
                type: semantic_text
                inference_id: sparse-inference-id
              non_inference_field:
                type: text

  - do:
      indices.create:
        index: test-dense-index
        body:
          mappings:
            properties:
              inference_field:
                type: semantic_text
                inference_id: dense-inference-id
              another_inference_field:
                type: semantic_text
                inference_id: dense-inference-id
              non_inference_field:
                type: text

---
"Calculates text expansion results for new documents":
    - do:
        index:
          index: test-sparse-index
          id: doc_1
          body:
            inference_field: "inference test"
            another_inference_field: "another inference test"
            non_inference_field: "non inference test"

    - do:
        get:
          index: test-sparse-index
          id: doc_1

    - match: { _source.inference_field: "inference test" }
    - match: { _source.another_inference_field: "another inference test" }
    - match: { _source.non_inference_field: "non inference test" }

    - match: { _source._inference.inference_field.chunks.0.text: "inference test" }
    - match: { _source._inference.another_inference_field.chunks.0.text: "another inference test" }

    - exists: _source._inference.inference_field.chunks.0.inference
    - exists: _source._inference.another_inference_field.chunks.0.inference

---
"text expansion documents do not create new mappings":
  - do:
      indices.get_mapping:
        index: test-sparse-index

  - match: {test-sparse-index.mappings.properties.inference_field.type: semantic_text}
  - match: {test-sparse-index.mappings.properties.another_inference_field.type: semantic_text}
  - match: {test-sparse-index.mappings.properties.non_inference_field.type: text}
  - length: {test-sparse-index.mappings.properties: 3}

---
"Calculates text embeddings results for new documents":
  - do:
      index:
        index: test-dense-index
        id: doc_1
        body:
          inference_field: "inference test"
          another_inference_field: "another inference test"
          non_inference_field: "non inference test"

  - do:
      get:
        index: test-dense-index
        id: doc_1

  - match: { _source.inference_field: "inference test" }
  - match: { _source.another_inference_field: "another inference test" }
  - match: { _source.non_inference_field: "non inference test" }

  - match: { _source._inference.inference_field.chunks.0.text: "inference test" }
  - match: { _source._inference.another_inference_field.chunks.0.text: "another inference test" }

  - exists: _source._inference.inference_field.chunks.0.inference
  - exists: _source._inference.another_inference_field.chunks.0.inference


---
"text embeddings documents do not create new mappings":
  - do:
      indices.get_mapping:
        index: test-dense-index

  - match: {test-dense-index.mappings.properties.inference_field.type: semantic_text}
  - match: {test-dense-index.mappings.properties.another_inference_field.type: semantic_text}
  - match: {test-dense-index.mappings.properties.non_inference_field.type: text}
  - length: {test-dense-index.mappings.properties: 3}

---
"Updating non semantic_text fields does not recalculate embeddings":
    - do:
        index:
          index: test-sparse-index
          id: doc_1
          body:
            inference_field: "inference test"
            another_inference_field: "another inference test"
            non_inference_field: "non inference test"

    - do:
        get:
          index: test-sparse-index
          id: doc_1

    - set: { _source._inference.inference_field.chunks.0.inference: inference_field_embedding }
    - set: { _source._inference.another_inference_field.chunks.0.inference: another_inference_field_embedding }

    - do:
        update:
          index: test-sparse-index
          id: doc_1
          body:
            doc:
              non_inference_field: "another non inference test"

    - do:
        get:
          index: test-sparse-index
          id: doc_1

    - match:  { _source.inference_field: "inference test" }
    - match:  { _source.another_inference_field: "another inference test" }
    - match:  { _source.non_inference_field: "another non inference test" }

    - length: { _source._inference: 2 }
    - match:  { _source._inference.inference_field.chunks.0.text: "inference test" }
    - match:  { _source._inference.another_inference_field.chunks.0.text: "another inference test" }

    - match:  { _source._inference.inference_field.chunks.0.inference: $inference_field_embedding }
    - match:  { _source._inference.another_inference_field.chunks.0.inference: $another_inference_field_embedding }

---
"Updating semantic_text fields recalculates embeddings":
    - do:
        index:
          index: test-sparse-index
          id: doc_1
          body:
            inference_field: "inference test"
            another_inference_field: "another inference test"
            non_inference_field: "non inference test"

    - do:
        get:
          index: test-sparse-index
          id: doc_1

    - match:  { _source.inference_field: "inference test" }
    - match:  { _source.another_inference_field: "another inference test" }
    - match:  { _source.non_inference_field: "non inference test" }
    - length: { _source._inference: 2 }
    - match:  { _source._inference.inference_field.chunks.0.text: "inference test" }
    - match:  { _source._inference.another_inference_field.chunks.0.text: "another inference test" }

    - do:
        bulk:
          index: test-sparse-index
          body:
            - '{"update": {"_id": "doc_1"}}'
            - '{"doc":{"inference_field": "I am a test", "another_inference_field": "I am a teapot"}}'

    - do:
        get:
          index: test-sparse-index
          id: doc_1

    - match:  { _source.inference_field: "I am a test" }
    - match:  { _source.another_inference_field: "I am a teapot" }
    - match:  { _source.non_inference_field: "non inference test" }
    - length: { _source._inference: 2 }
    - match:  { _source._inference.inference_field.chunks.0.text: "I am a test" }
    - match:  { _source._inference.another_inference_field.chunks.0.text: "I am a teapot" }

    - do:
        update:
          index: test-sparse-index
          id: doc_1
          body:
            doc:
              inference_field: "updated inference test"
              another_inference_field: "another updated inference test"

    - do:
        get:
          index: test-sparse-index
          id: doc_1

    - match:  { _source.inference_field: "updated inference test" }
    - match:  { _source.another_inference_field: "another updated inference test" }
    - match:  { _source.non_inference_field: "non inference test" }
    - length: { _source._inference: 2 }
    - match:  { _source._inference.inference_field.chunks.0.text: "updated inference test" }
    - match:  { _source._inference.another_inference_field.chunks.0.text: "another updated inference test" }

    - do:
        bulk:
          index: test-sparse-index
          body:
            - '{"update": {"_id": "doc_1"}}'
            - '{"doc":{"inference_field": "bulk inference test", "another_inference_field": "bulk updated inference test"}}'

    - do:
        get:
          index: test-sparse-index
          id: doc_1

    - match:  { _source.inference_field: "bulk inference test" }
    - match:  { _source.another_inference_field: "bulk updated inference test" }
    - match:  { _source.non_inference_field: "non inference test" }
    - length: { _source._inference: 2 }
    - match:  { _source._inference.inference_field.chunks.0.text: "bulk inference test" }
    - match:  { _source._inference.another_inference_field.chunks.0.text: "bulk updated inference test" }

---
"Reindex works for semantic_text fields":
  - do:
      index:
        index: test-sparse-index
        id: doc_1
        body:
          inference_field: "inference test"
          another_inference_field: "another inference test"
          non_inference_field: "non inference test"

  - do:
      get:
        index: test-sparse-index
        id: doc_1

  - set: { _source._inference.inference_field.chunks.0.inference: inference_field_embedding }
  - set: { _source._inference.another_inference_field.chunks.0.inference: another_inference_field_embedding }

  - do:
      indices.refresh: { }

  - do:
      indices.create:
        index: destination-index
        body:
          mappings:
            properties:
              inference_field:
                type: semantic_text
                inference_id: sparse-inference-id
              another_inference_field:
                type: semantic_text
                inference_id: sparse-inference-id
              non_inference_field:
                type: text

  - do:
      reindex:
        wait_for_completion: true
        body:
          source:
            index: test-sparse-index
          dest:
            index: destination-index
  - do:
      get:
        index: destination-index
        id: doc_1

  - match:  { _source.inference_field: "inference test" }
  - match:  { _source.another_inference_field: "another inference test" }
  - match:  { _source.non_inference_field: "non inference test" }

  - length: { _source._inference: 2 }
  - match:  { _source._inference.inference_field.chunks.0.text: "inference test" }
  - match:  { _source._inference.another_inference_field.chunks.0.text: "another inference test" }

  - match:  { _source._inference.inference_field.chunks.0.inference: $inference_field_embedding }
  - match:  { _source._inference.another_inference_field.chunks.0.inference: $another_inference_field_embedding }

---
"Fails for non-existent inference":
  - do:
      indices.create:
        index: incorrect-test-sparse-index
        body:
          mappings:
            properties:
              inference_field:
                type: semantic_text
                inference_id: non-existing-inference-id
              non_inference_field:
                type: text

  - do:
      catch: missing
      index:
        index: incorrect-test-sparse-index
        id: doc_1
        body:
          inference_field: "inference test"
          non_inference_field: "non inference test"

  - match: { error.reason: "Inference id [non-existing-inference-id] not found for field [inference_field]" }

  # Succeeds when semantic_text field is not used
  - do:
      index:
        index: incorrect-test-sparse-index
        id: doc_1
        body:
          non_inference_field: "non inference test"

---
<<<<<<< HEAD
"semantic_text copy_to calculate inference for source fields":
  - do:
      indices.create:
        index: test-copy-to-index
        body:
          mappings:
            properties:
              inference_field:
                type: semantic_text
                inference_id: dense-inference-id
              source_field:
                type: text
                copy_to: inference_field

  - do:
      index:
        index: test-copy-to-index
        id: doc_1
        body:
          source_field: "copy_to inference test"
          inference_field: "inference test"

  - do:
      get:
        index: test-copy-to-index
        id: doc_1

  - match:  { _source.inference_field: "inference test" }
  - length: {_source._inference.inference_field.chunks: 2}
  - exists: _source._inference.inference_field.chunks.0.inference
  - exists: _source._inference.inference_field.chunks.0.text
  - exists: _source._inference.inference_field.chunks.1.inference
  - exists: _source._inference.inference_field.chunks.1.text
=======
"Updates with script are not allowed":
  - do:
      bulk:
        index: test-sparse-index
        body:
          - '{"index": {"_id": "doc_1"}}'
          - '{"doc":{"inference_field": "I am a test", "another_inference_field": "I am a teapot"}}'

  - do:
      bulk:
        index: test-sparse-index
        body:
          - '{"update": {"_id": "doc_1"}}'
          - '{"script": "ctx._source.new_field = \"hello\"", "scripted_upsert": true}'

  - match: { errors: true }
  - match: { items.0.update.status: 400 }
  - match: { items.0.update.error.reason: "Cannot apply update with a script on indices that contain [semantic_text] field(s)" }
>>>>>>> 2e89d995
<|MERGE_RESOLUTION|>--- conflicted
+++ resolved
@@ -359,7 +359,26 @@
           non_inference_field: "non inference test"
 
 ---
-<<<<<<< HEAD
+"Updates with script are not allowed":
+  - do:
+      bulk:
+        index: test-sparse-index
+        body:
+          - '{"index": {"_id": "doc_1"}}'
+          - '{"doc":{"inference_field": "I am a test", "another_inference_field": "I am a teapot"}}'
+
+  - do:
+      bulk:
+        index: test-sparse-index
+        body:
+          - '{"update": {"_id": "doc_1"}}'
+          - '{"script": "ctx._source.new_field = \"hello\"", "scripted_upsert": true}'
+
+  - match: { errors: true }
+  - match: { items.0.update.status: 400 }
+  - match: { items.0.update.error.reason: "Cannot apply update with a script on indices that contain [semantic_text] field(s)" }
+
+---
 "semantic_text copy_to calculate inference for source fields":
   - do:
       indices.create:
@@ -392,24 +411,4 @@
   - exists: _source._inference.inference_field.chunks.0.inference
   - exists: _source._inference.inference_field.chunks.0.text
   - exists: _source._inference.inference_field.chunks.1.inference
-  - exists: _source._inference.inference_field.chunks.1.text
-=======
-"Updates with script are not allowed":
-  - do:
-      bulk:
-        index: test-sparse-index
-        body:
-          - '{"index": {"_id": "doc_1"}}'
-          - '{"doc":{"inference_field": "I am a test", "another_inference_field": "I am a teapot"}}'
-
-  - do:
-      bulk:
-        index: test-sparse-index
-        body:
-          - '{"update": {"_id": "doc_1"}}'
-          - '{"script": "ctx._source.new_field = \"hello\"", "scripted_upsert": true}'
-
-  - match: { errors: true }
-  - match: { items.0.update.status: 400 }
-  - match: { items.0.update.error.reason: "Cannot apply update with a script on indices that contain [semantic_text] field(s)" }
->>>>>>> 2e89d995
+  - exists: _source._inference.inference_field.chunks.1.text